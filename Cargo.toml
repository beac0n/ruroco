--- conflicted
+++ resolved
@@ -8,13 +8,8 @@
 clap = { version = "4.5", features = ["derive", "string"] }
 openssl = { version = "0.10" }
 serde = { version = "1.0", features = ["derive"] }
-<<<<<<< HEAD
 toml = "0.9"
-sntpc = { version = "0.5", features = ["sync"] }
-=======
-toml = "0.8"
 sntpc = { version = "0.6", features = ["sync"] }
->>>>>>> 8c5b6f5e
 slint = "1.10"
 jni = "0.21"
 ndk-context = "0.1"
